--- conflicted
+++ resolved
@@ -227,19 +227,13 @@
 	if cq.valuesStart == nil || cq.valuesEnd == nil {
 		return
 	}
-	length := (int(*cq.valuesEnd-1)-int(*cq.valuesStart))*loop +
+	buffer := bytes.NewBuffer(make([]byte, 0, (int(*cq.valuesEnd-1)-int(*cq.valuesStart))*loop+
 		// bytes for commas, too
-		(loop - 1)
-	buffer := bytes.NewBuffer(make([]byte, 0, length))
-
-<<<<<<< HEAD
+		(loop-1)+
+		// plus the query
+		(len(cq.query)-int(*cq.valuesEnd)+int(*cq.valuesStart))))
+
 	buffer.WriteString(cq.query[0:*cq.valuesEnd])
-=======
-	length := closingBracketIndex + (loop-1)*(closingBracketIndex-openingBracketIndex+1) + len(bound) - closingBracketIndex
-	buffer := bytes.NewBuffer(make([]byte, 0, length))
-
-	buffer.WriteString(bound[0:closingBracketIndex])
->>>>>>> 32f9ca83
 	for i := 0; i < loop-1; i++ {
 		buffer.WriteString(",")
 		buffer.WriteString(cq.query[*cq.valuesStart:*cq.valuesEnd])
