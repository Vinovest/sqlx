// The following environment variables, if set, will be used:
//
//   - SQLX_SQLITE_DSN
//   - SQLX_POSTGRES_DSN
//   - SQLX_MYSQL_DSN
//
// Set any of these variables to 'skip' to skip them.  Note that for MySQL,
// the string '?parseTime=True' will be appended to the DSN if it's not there
// already.
package sqlx

import (
	"database/sql"
	"database/sql/driver"
	"encoding/json"
	"fmt"
	"log"
	"os"
	"reflect"
	"strings"
	"testing"
	"time"

	_ "github.com/go-sql-driver/mysql"
	_ "github.com/lib/pq"
	_ "github.com/mattn/go-sqlite3"

	"github.com/jmoiron/sqlx/reflectx"
)

/* compile time checks that Db, Tx, Stmt (qStmt) implement expected interfaces */
var (
	_, _ Ext        = &DB{}, &Tx{}
	_, _ ColScanner = &Row{}, &Rows{}
	_    Queryer    = &qStmt{}
	_    Execer     = &qStmt{}
)

var (
	TestPostgres = true
	TestSqlite   = true
	TestMysql    = true
)

<<<<<<< HEAD
var sldb *DB
var pgdb *DB
var mysqldb *DB
=======
var (
	sldb    *DB
	pgdb    *DB
	mysqldb *DB
	active  = []*DB{}
)
>>>>>>> 46c83216

func init() {
	ConnectAll()
}

func ConnectAll() {
	var err error

	pgdsn := os.Getenv("SQLX_POSTGRES_DSN")
	mydsn := os.Getenv("SQLX_MYSQL_DSN")
	sqdsn := os.Getenv("SQLX_SQLITE_DSN")

	TestPostgres = pgdsn != "skip"
	TestMysql = mydsn != "skip"
	TestSqlite = sqdsn != "skip"

	if !strings.Contains(mydsn, "parseTime=true") {
		mydsn += "?parseTime=true"
	}

	if TestPostgres {
		pgdb, err = Connect("postgres", pgdsn)
		if err != nil {
			fmt.Printf("Disabling PG tests:\n    %v\n", err)
			TestPostgres = false
		}
	} else {
		fmt.Println("Disabling Postgres tests.")
	}

	if TestMysql {
		mysqldb, err = Connect("mysql", mydsn)
		if err != nil {
			fmt.Printf("Disabling MySQL tests:\n    %v", err)
			TestMysql = false
		}
	} else {
		fmt.Println("Disabling MySQL tests.")
	}

	if TestSqlite {
		sldb, err = Connect("sqlite3", sqdsn)
		if err != nil {
			fmt.Printf("Disabling SQLite:\n    %v", err)
			TestSqlite = false
		}
	} else {
		fmt.Println("Disabling SQLite tests.")
	}
}

type Schema struct {
	create string
	drop   string
}

func (s Schema) Postgres() (string, string, string) {
	return s.create, s.drop, `now()`
}

func (s Schema) MySQL() (string, string, string) {
	return strings.Replace(s.create, `"`, "`", -1), s.drop, `now()`
}

func (s Schema) Sqlite3() (string, string, string) {
	return strings.Replace(s.create, `now()`, `CURRENT_TIMESTAMP`, -1), s.drop, `CURRENT_TIMESTAMP`
}

var defaultSchema = Schema{
	create: `
CREATE TABLE person (
	first_name text,
	last_name text,
	email text,
	added_at timestamp default now()
);

CREATE TABLE place (
	country text,
	city text NULL,
	telcode integer
);

CREATE TABLE capplace (
	"COUNTRY" text,
	"CITY" text NULL,
	"TELCODE" integer
);

CREATE TABLE nullperson (
    first_name text NULL,
    last_name text NULL,
    email text NULL
);

CREATE TABLE employees (
	name text,
	id integer,
	boss_id integer
);

`,
	drop: `
drop table person;
drop table place;
drop table capplace;
drop table nullperson;
drop table employees;
`,
}

type Person struct {
	FirstName string `db:"first_name"`
	LastName  string `db:"last_name"`
	Email     string
	AddedAt   time.Time `db:"added_at"`
}

type Person2 struct {
	FirstName sql.NullString `db:"first_name"`
	LastName  sql.NullString `db:"last_name"`
	Email     sql.NullString
}

type Place struct {
	Country string
	City    sql.NullString
	TelCode int
}

type PlacePtr struct {
	Country string
	City    *string
	TelCode int
}

type PersonPlace struct {
	Person
	Place
}

type PersonPlacePtr struct {
	*Person
	*Place
}

type EmbedConflict struct {
	FirstName string `db:"first_name"`
	Person
}

type SliceMember struct {
	Country   string
	City      sql.NullString
	TelCode   int
	People    []Person `db:"-"`
	Addresses []Place  `db:"-"`
}

// Note that because of field map caching, we need a new type here
// if we've used Place already somewhere in sqlx
type CPlace Place

func MultiExec(e Execer, query string) {
	stmts := strings.Split(query, ";\n")
	if len(strings.Trim(stmts[len(stmts)-1], " \n\t\r")) == 0 {
		stmts = stmts[:len(stmts)-1]
	}
	for _, s := range stmts {
		_, err := e.Exec(s)
		if err != nil {
			fmt.Println(err, s)
		}
	}
}

func RunWithSchema(schema Schema, t *testing.T, test func(db *DB, t *testing.T, now string)) {
	runner := func(db *DB, t *testing.T, create, drop, now string) {
		defer func() {
			MultiExec(db, drop)
		}()

		MultiExec(db, create)
		test(db, t, now)
	}

	if TestPostgres {
		create, drop, now := schema.Postgres()
		runner(pgdb, t, create, drop, now)
	}
	if TestSqlite {
		create, drop, now := schema.Sqlite3()
		runner(sldb, t, create, drop, now)
	}
	if TestMysql {
		create, drop, now := schema.MySQL()
		runner(mysqldb, t, create, drop, now)
	}
}

func loadDefaultFixture(db *DB, t *testing.T) {
	tx := db.MustBegin()
	tx.MustExec(tx.Rebind("INSERT INTO person (first_name, last_name, email) VALUES (?, ?, ?)"), "Jason", "Moiron", "jmoiron@jmoiron.net")
	tx.MustExec(tx.Rebind("INSERT INTO person (first_name, last_name, email) VALUES (?, ?, ?)"), "John", "Doe", "johndoeDNE@gmail.net")
	tx.MustExec(tx.Rebind("INSERT INTO place (country, city, telcode) VALUES (?, ?, ?)"), "United States", "New York", "1")
	tx.MustExec(tx.Rebind("INSERT INTO place (country, telcode) VALUES (?, ?)"), "Hong Kong", "852")
	tx.MustExec(tx.Rebind("INSERT INTO place (country, telcode) VALUES (?, ?)"), "Singapore", "65")
	if db.DriverName() == "mysql" {
		tx.MustExec(tx.Rebind("INSERT INTO capplace (`COUNTRY`, `TELCODE`) VALUES (?, ?)"), "Sarf Efrica", "27")
	} else {
		tx.MustExec(tx.Rebind("INSERT INTO capplace (\"COUNTRY\", \"TELCODE\") VALUES (?, ?)"), "Sarf Efrica", "27")
	}
	tx.MustExec(tx.Rebind("INSERT INTO employees (name, id) VALUES (?, ?)"), "Peter", "4444")
	tx.MustExec(tx.Rebind("INSERT INTO employees (name, id, boss_id) VALUES (?, ?, ?)"), "Joe", "1", "4444")
	tx.MustExec(tx.Rebind("INSERT INTO employees (name, id, boss_id) VALUES (?, ?, ?)"), "Martin", "2", "4444")
	tx.Commit()
}

// Test a new backwards compatible feature, that missing scan destinations
// will silently scan into sql.RawText rather than failing/panicing
func TestMissingNames(t *testing.T) {
	RunWithSchema(defaultSchema, t, func(db *DB, t *testing.T, now string) {
		loadDefaultFixture(db, t)
		type PersonPlus struct {
			FirstName string `db:"first_name"`
			LastName  string `db:"last_name"`
			Email     string
			// AddedAt time.Time `db:"added_at"`
		}

		// test Select first
		pps := []PersonPlus{}
		// pps lacks added_at destination
		err := db.Select(&pps, "SELECT * FROM person")
		if err == nil {
			t.Error("Expected missing name from Select to fail, but it did not.")
		}

		// test Get
		pp := PersonPlus{}
		err = db.Get(&pp, "SELECT * FROM person LIMIT 1")
		if err == nil {
			t.Error("Expected missing name Get to fail, but it did not.")
		}

		// test naked StructScan
		pps = []PersonPlus{}
		rows, err := db.Query("SELECT * FROM person LIMIT 1")
		if err != nil {
			t.Fatal(err)
		}
		rows.Next()
		err = StructScan(rows, &pps)
		if err == nil {
			t.Error("Expected missing name in StructScan to fail, but it did not.")
		}
		rows.Close()

		// now try various things with unsafe set.
		db = db.Unsafe()
		pps = []PersonPlus{}
		err = db.Select(&pps, "SELECT * FROM person")
		if err != nil {
			t.Error(err)
		}

		// test Get
		pp = PersonPlus{}
		err = db.Get(&pp, "SELECT * FROM person LIMIT 1")
		if err != nil {
			t.Error(err)
		}

		// test naked StructScan
		pps = []PersonPlus{}
		rowsx, err := db.Queryx("SELECT * FROM person LIMIT 1")
		if err != nil {
			t.Fatal(err)
		}
		rowsx.Next()
		err = StructScan(rowsx, &pps)
		if err != nil {
			t.Error(err)
		}
		rowsx.Close()

		// test Named stmt
		if !isUnsafe(db) {
			t.Error("Expected db to be unsafe, but it isn't")
		}
		nstmt, err := db.PrepareNamed(`SELECT * FROM person WHERE first_name != :name`)
		if err != nil {
			t.Fatal(err)
		}
		// its internal stmt should be marked unsafe
		if !nstmt.Stmt.unsafe {
			t.Error("expected NamedStmt to be unsafe but its underlying stmt did not inherit safety")
		}
		pps = []PersonPlus{}
		err = nstmt.Select(&pps, map[string]interface{}{"name": "Jason"})
		if err != nil {
			t.Fatal(err)
		}
		if len(pps) != 1 {
			t.Errorf("Expected 1 person back, got %d", len(pps))
		}

		// test it with a safe db
		db.unsafe = false
		if isUnsafe(db) {
			t.Error("expected db to be safe but it isn't")
		}
		nstmt, err = db.PrepareNamed(`SELECT * FROM person WHERE first_name != :name`)
		if err != nil {
			t.Fatal(err)
		}
		// it should be safe
		if isUnsafe(nstmt) {
			t.Error("NamedStmt did not inherit safety")
		}
		nstmt.Unsafe()
		if !isUnsafe(nstmt) {
			t.Error("expected newly unsafed NamedStmt to be unsafe")
		}
		pps = []PersonPlus{}
		err = nstmt.Select(&pps, map[string]interface{}{"name": "Jason"})
		if err != nil {
			t.Fatal(err)
		}
		if len(pps) != 1 {
			t.Errorf("Expected 1 person back, got %d", len(pps))
		}
	})
}

func TestEmbeddedStructs(t *testing.T) {
	type Loop1 struct{ Person }
	type Loop2 struct{ Loop1 }
	type Loop3 struct{ Loop2 }

	RunWithSchema(defaultSchema, t, func(db *DB, t *testing.T, now string) {
		loadDefaultFixture(db, t)
		peopleAndPlaces := []PersonPlace{}
		err := db.Select(
			&peopleAndPlaces,
			`SELECT person.*, place.* FROM
             person natural join place`)
		if err != nil {
			t.Fatal(err)
		}
		for _, pp := range peopleAndPlaces {
			if len(pp.Person.FirstName) == 0 {
				t.Errorf("Expected non zero lengthed first name.")
			}
			if len(pp.Place.Country) == 0 {
				t.Errorf("Expected non zero lengthed country.")
			}
		}

		// test embedded structs with StructScan
		rows, err := db.Queryx(
			`SELECT person.*, place.* FROM
         person natural join place`)
		if err != nil {
			t.Error(err)
		}

		perp := PersonPlace{}
		rows.Next()
		err = rows.StructScan(&perp)
		if err != nil {
			t.Error(err)
		}

		if len(perp.Person.FirstName) == 0 {
			t.Errorf("Expected non zero lengthed first name.")
		}
		if len(perp.Place.Country) == 0 {
			t.Errorf("Expected non zero lengthed country.")
		}

		rows.Close()

		// test the same for embedded pointer structs
		peopleAndPlacesPtrs := []PersonPlacePtr{}
		err = db.Select(
			&peopleAndPlacesPtrs,
			`SELECT person.*, place.* FROM
             person natural join place`)
		if err != nil {
			t.Fatal(err)
		}
		for _, pp := range peopleAndPlacesPtrs {
			if len(pp.Person.FirstName) == 0 {
				t.Errorf("Expected non zero lengthed first name.")
			}
			if len(pp.Place.Country) == 0 {
				t.Errorf("Expected non zero lengthed country.")
			}
		}

		// test "deep nesting"
		l3s := []Loop3{}
		err = db.Select(&l3s, `select * from person`)
		if err != nil {
			t.Fatal(err)
		}
		for _, l3 := range l3s {
			if len(l3.Loop2.Loop1.Person.FirstName) == 0 {
				t.Errorf("Expected non zero lengthed first name.")
			}
		}

		// test "embed conflicts"
		ec := []EmbedConflict{}
		err = db.Select(&ec, `select * from person`)
		// I'm torn between erroring here or having some kind of working behavior
		// in order to allow for more flexibility in destination structs
		if err != nil {
			t.Errorf("Was not expecting an error on embed conflicts.")
		}
	})
}

func TestJoinQuery(t *testing.T) {
	type Employee struct {
		Name string
		ID   int64
		// BossID is an id into the employee table
		BossID sql.NullInt64 `db:"boss_id"`
	}
	type Boss Employee

	RunWithSchema(defaultSchema, t, func(db *DB, t *testing.T, now string) {
		loadDefaultFixture(db, t)

		var employees []struct {
			Employee
			Boss `db:"boss"`
		}

		err := db.Select(
			&employees,
			`SELECT employees.*, boss.id "boss.id", boss.name "boss.name" FROM employees
			  JOIN employees AS boss ON employees.boss_id = boss.id`)
		if err != nil {
			t.Fatal(err)
		}

		for _, em := range employees {
			if len(em.Employee.Name) == 0 {
				t.Errorf("Expected non zero lengthed name.")
			}
			if em.Employee.BossID.Int64 != em.Boss.ID {
				t.Errorf("Expected boss ids to match")
			}
		}
	})
}

func TestJoinQueryNamedPointerStructs(t *testing.T) {
	type Employee struct {
		Name string
		ID   int64
		// BossID is an id into the employee table
		BossID sql.NullInt64 `db:"boss_id"`
	}
	type Boss Employee

	RunWithSchema(defaultSchema, t, func(db *DB, t *testing.T, now string) {
		loadDefaultFixture(db, t)

		var employees []struct {
			Emp1  *Employee `db:"emp1"`
			Emp2  *Employee `db:"emp2"`
			*Boss `db:"boss"`
		}

		err := db.Select(
			&employees,
			`SELECT emp.name "emp1.name", emp.id "emp1.id", emp.boss_id "emp1.boss_id",
			 emp.name "emp2.name", emp.id "emp2.id", emp.boss_id "emp2.boss_id",
			 boss.id "boss.id", boss.name "boss.name" FROM employees AS emp
			  JOIN employees AS boss ON emp.boss_id = boss.id
			  `)
		if err != nil {
			t.Fatal(err)
		}

		for _, em := range employees {
			if len(em.Emp1.Name) == 0 || len(em.Emp2.Name) == 0 {
				t.Errorf("Expected non zero lengthed name.")
			}
			if em.Emp1.BossID.Int64 != em.Boss.ID || em.Emp2.BossID.Int64 != em.Boss.ID {
				t.Errorf("Expected boss ids to match")
			}
		}
	})
}

func TestSelectSliceMapTime(t *testing.T) {
	RunWithSchema(defaultSchema, t, func(db *DB, t *testing.T, now string) {
		loadDefaultFixture(db, t)
		rows, err := db.Queryx("SELECT * FROM person")
		if err != nil {
			t.Fatal(err)
		}
		for rows.Next() {
			_, err := rows.SliceScan()
			if err != nil {
				t.Error(err)
			}
		}

		rows, err = db.Queryx("SELECT * FROM person")
		if err != nil {
			t.Fatal(err)
		}
		for rows.Next() {
			m := map[string]interface{}{}
			err := rows.MapScan(m)
			if err != nil {
				t.Error(err)
			}
		}
	})
}

func TestNilReceiver(t *testing.T) {
	RunWithSchema(defaultSchema, t, func(db *DB, t *testing.T, now string) {
		loadDefaultFixture(db, t)
		var p *Person
		err := db.Get(p, "SELECT * FROM person LIMIT 1")
		if err == nil {
			t.Error("Expected error when getting into nil struct ptr.")
		}
		var pp *[]Person
		err = db.Select(pp, "SELECT * FROM person")
		if err == nil {
			t.Error("Expected an error when selecting into nil slice ptr.")
		}
	})
}

func TestNamedQuery(t *testing.T) {
	schema := Schema{
		create: `
			CREATE TABLE place (
				id integer PRIMARY KEY,
				name text NULL
			);
			CREATE TABLE person (
				first_name text NULL,
				last_name text NULL,
				email text NULL
			);
			CREATE TABLE placeperson (
				first_name text NULL,
				last_name text NULL,
				email text NULL,
				place_id integer NULL
			);
			CREATE TABLE jsperson (
				"FIRST" text NULL,
				last_name text NULL,
				"EMAIL" text NULL
			);`,
		drop: `
			drop table person;
			drop table jsperson;
			drop table place;
			drop table placeperson;
			`,
	}

	RunWithSchema(schema, t, func(db *DB, t *testing.T, now string) {
		type Person struct {
			FirstName sql.NullString `db:"first_name"`
			LastName  sql.NullString `db:"last_name"`
			Email     sql.NullString
		}

		p := Person{
			FirstName: sql.NullString{String: "ben", Valid: true},
			LastName:  sql.NullString{String: "doe", Valid: true},
			Email:     sql.NullString{String: "ben@doe.com", Valid: true},
		}

		q1 := `INSERT INTO person (first_name, last_name, email) VALUES (:first_name, :last_name, :email)`
		_, err := db.NamedExec(q1, p)
		if err != nil {
			log.Fatal(err)
		}

		p2 := &Person{}
		rows, err := db.NamedQuery("SELECT * FROM person WHERE first_name=:first_name", p)
		if err != nil {
			log.Fatal(err)
		}
		for rows.Next() {
			err = rows.StructScan(p2)
			if err != nil {
				t.Error(err)
			}
			if p2.FirstName.String != "ben" {
				t.Error("Expected first name of `ben`, got " + p2.FirstName.String)
			}
			if p2.LastName.String != "doe" {
				t.Error("Expected first name of `doe`, got " + p2.LastName.String)
			}
		}

		// these are tests for #73;  they verify that named queries work if you've
		// changed the db mapper.  This code checks both NamedQuery "ad-hoc" style
		// queries and NamedStmt queries, which use different code paths internally.
		old := (*db).Mapper

		type JSONPerson struct {
			FirstName sql.NullString `json:"FIRST"`
			LastName  sql.NullString `json:"last_name"`
			Email     sql.NullString
		}

		jp := JSONPerson{
			FirstName: sql.NullString{String: "ben", Valid: true},
			LastName:  sql.NullString{String: "smith", Valid: true},
			Email:     sql.NullString{String: "ben@smith.com", Valid: true},
		}

		db.Mapper = reflectx.NewMapperFunc("json", strings.ToUpper)

		// prepare queries for case sensitivity to test our ToUpper function.
		// postgres and sqlite accept "", but mysql uses ``;  since Go's multi-line
		// strings are `` we use "" by default and swap out for MySQL
		pdb := func(s string, db *DB) string {
			if db.DriverName() == "mysql" {
				return strings.Replace(s, `"`, "`", -1)
			}
			return s
		}

		q1 = `INSERT INTO jsperson ("FIRST", last_name, "EMAIL") VALUES (:FIRST, :last_name, :EMAIL)`
		_, err = db.NamedExec(pdb(q1, db), jp)
		if err != nil {
			t.Fatal(err, db.DriverName())
		}

		// Checks that a person pulled out of the db matches the one we put in
		check := func(t *testing.T, rows *Rows) {
			jp = JSONPerson{}
			for rows.Next() {
				err = rows.StructScan(&jp)
				if err != nil {
					t.Error(err)
				}
				if jp.FirstName.String != "ben" {
					t.Errorf("Expected first name of `ben`, got `%s` (%s) ", jp.FirstName.String, db.DriverName())
				}
				if jp.LastName.String != "smith" {
					t.Errorf("Expected LastName of `smith`, got `%s` (%s)", jp.LastName.String, db.DriverName())
				}
				if jp.Email.String != "ben@smith.com" {
					t.Errorf("Expected first name of `doe`, got `%s` (%s)", jp.Email.String, db.DriverName())
				}
			}
		}

		ns, err := db.PrepareNamed(pdb(`
			SELECT * FROM jsperson
			WHERE
				"FIRST"=:FIRST AND
				last_name=:last_name AND
				"EMAIL"=:EMAIL
		`, db))
		if err != nil {
			t.Fatal(err)
		}
		rows, err = ns.Queryx(jp)
		if err != nil {
			t.Fatal(err)
		}

		check(t, rows)

		// Check exactly the same thing, but with db.NamedQuery, which does not go
		// through the PrepareNamed/NamedStmt path.
		rows, err = db.NamedQuery(pdb(`
			SELECT * FROM jsperson
			WHERE
				"FIRST"=:FIRST AND
				last_name=:last_name AND
				"EMAIL"=:EMAIL
		`, db), jp)
		if err != nil {
			t.Fatal(err)
		}

		check(t, rows)

		db.Mapper = old

		// Test nested structs
		type Place struct {
			ID   int            `db:"id"`
			Name sql.NullString `db:"name"`
		}
		type PlacePerson struct {
			FirstName sql.NullString `db:"first_name"`
			LastName  sql.NullString `db:"last_name"`
			Email     sql.NullString
			Place     Place `db:"place"`
		}

		pl := Place{
			Name: sql.NullString{String: "myplace", Valid: true},
		}

		pp := PlacePerson{
			FirstName: sql.NullString{String: "ben", Valid: true},
			LastName:  sql.NullString{String: "doe", Valid: true},
			Email:     sql.NullString{String: "ben@doe.com", Valid: true},
		}

		q2 := `INSERT INTO place (id, name) VALUES (1, :name)`
		_, err = db.NamedExec(q2, pl)
		if err != nil {
			log.Fatal(err)
		}

		id := 1
		pp.Place.ID = id

		q3 := `INSERT INTO placeperson (first_name, last_name, email, place_id) VALUES (:first_name, :last_name, :email, :place.id)`
		_, err = db.NamedExec(q3, pp)
		if err != nil {
			log.Fatal(err)
		}

		pp2 := &PlacePerson{}
		rows, err = db.NamedQuery(`
			SELECT
				first_name,
				last_name,
				email,
				place.id AS "place.id",
				place.name AS "place.name"
			FROM placeperson
			INNER JOIN place ON place.id = placeperson.place_id
			WHERE
				place.id=:place.id`, pp)
		if err != nil {
			log.Fatal(err)
		}
		for rows.Next() {
			err = rows.StructScan(pp2)
			if err != nil {
				t.Error(err)
			}
			if pp2.FirstName.String != "ben" {
				t.Error("Expected first name of `ben`, got " + pp2.FirstName.String)
			}
			if pp2.LastName.String != "doe" {
				t.Error("Expected first name of `doe`, got " + pp2.LastName.String)
			}
			if pp2.Place.Name.String != "myplace" {
				t.Error("Expected place name of `myplace`, got " + pp2.Place.Name.String)
			}
			if pp2.Place.ID != pp.Place.ID {
				t.Errorf("Expected place name of %v, got %v", pp.Place.ID, pp2.Place.ID)
			}
		}
	})
}

func TestNilInserts(t *testing.T) {
	schema := Schema{
		create: `
			CREATE TABLE tt (
				id integer,
				value text NULL DEFAULT NULL
			);`,
		drop: "drop table tt;",
	}

	RunWithSchema(schema, t, func(db *DB, t *testing.T, now string) {
		type TT struct {
			ID    int
			Value *string
		}
		var v, v2 TT
		r := db.Rebind

		db.MustExec(r(`INSERT INTO tt (id) VALUES (1)`))
		db.Get(&v, r(`SELECT * FROM tt`))
		if v.ID != 1 {
			t.Errorf("Expecting id of 1, got %v", v.ID)
		}
		if v.Value != nil {
			t.Errorf("Expecting NULL to map to nil, got %s", *v.Value)
		}

		v.ID = 2
		// NOTE: this incidentally uncovered a bug which was that named queries with
		// pointer destinations would not work if the passed value here was not addressable,
		// as reflectx.FieldByIndexes attempts to allocate nil pointer receivers for
		// writing.  This was fixed by creating & using the reflectx.FieldByIndexesReadOnly
		// function.  This next line is important as it provides the only coverage for this.
		db.NamedExec(`INSERT INTO tt (id, value) VALUES (:id, :value)`, v)

		db.Get(&v2, r(`SELECT * FROM tt WHERE id=2`))
		if v.ID != v2.ID {
			t.Errorf("%v != %v", v.ID, v2.ID)
		}
		if v2.Value != nil {
			t.Errorf("Expecting NULL to map to nil, got %s", *v.Value)
		}
	})
}

func TestScanError(t *testing.T) {
	schema := Schema{
		create: `
			CREATE TABLE kv (
				k text,
				v integer
			);`,
		drop: `drop table kv;`,
	}

	RunWithSchema(schema, t, func(db *DB, t *testing.T, now string) {
		type WrongTypes struct {
			K int
			V string
		}
		_, err := db.Exec(db.Rebind("INSERT INTO kv (k, v) VALUES (?, ?)"), "hi", 1)
		if err != nil {
			t.Error(err)
		}

		rows, err := db.Queryx("SELECT * FROM kv")
		if err != nil {
			t.Error(err)
		}
		for rows.Next() {
			var wt WrongTypes
			err := rows.StructScan(&wt)
			if err == nil {
				t.Errorf("%s: Scanning wrong types into keys should have errored.", db.DriverName())
			}
		}
	})
}

func TestMultiInsert(t *testing.T) {
	RunWithSchema(defaultSchema, t, func(db *DB, t *testing.T, now string) {
		loadDefaultFixture(db, t)
		q := db.Rebind(`INSERT INTO employees (name, id) VALUES (?, ?), (?, ?);`)
		db.MustExec(q,
			"Name1", 400,
			"name2", 500,
		)
	})
}

// FIXME: this function is kinda big but it slows things down to be constantly
// loading and reloading the schema..

func TestUsage(t *testing.T) {
	RunWithSchema(defaultSchema, t, func(db *DB, t *testing.T, now string) {
		loadDefaultFixture(db, t)
		slicemembers := []SliceMember{}
		err := db.Select(&slicemembers, "SELECT * FROM place ORDER BY telcode ASC")
		if err != nil {
			t.Fatal(err)
		}

		people := []Person{}

		err = db.Select(&people, "SELECT * FROM person ORDER BY first_name ASC")
		if err != nil {
			t.Fatal(err)
		}

		jason, john := people[0], people[1]
		if jason.FirstName != "Jason" {
			t.Errorf("Expecting FirstName of Jason, got %s", jason.FirstName)
		}
		if jason.LastName != "Moiron" {
			t.Errorf("Expecting LastName of Moiron, got %s", jason.LastName)
		}
		if jason.Email != "jmoiron@jmoiron.net" {
			t.Errorf("Expecting Email of jmoiron@jmoiron.net, got %s", jason.Email)
		}
		if john.FirstName != "John" || john.LastName != "Doe" || john.Email != "johndoeDNE@gmail.net" {
			t.Errorf("John Doe's person record not what expected:  Got %v\n", john)
		}

		jason = Person{}
		err = db.Get(&jason, db.Rebind("SELECT * FROM person WHERE first_name=?"), "Jason")

		if err != nil {
			t.Fatal(err)
		}
		if jason.FirstName != "Jason" {
			t.Errorf("Expecting to get back Jason, but got %v\n", jason.FirstName)
		}

		err = db.Get(&jason, db.Rebind("SELECT * FROM person WHERE first_name=?"), "Foobar")
		if err == nil {
			t.Errorf("Expecting an error, got nil\n")
		}
		if err != sql.ErrNoRows {
			t.Errorf("Expected sql.ErrNoRows, got %v\n", err)
		}

		// The following tests check statement reuse, which was actually a problem
		// due to copying being done when creating Stmt's which was eventually removed
		stmt1, err := db.Preparex(db.Rebind("SELECT * FROM person WHERE first_name=?"))
		if err != nil {
			t.Fatal(err)
		}
		jason = Person{}

		row := stmt1.QueryRowx("DoesNotExist")
		row.Scan(&jason)
		row = stmt1.QueryRowx("DoesNotExist")
		row.Scan(&jason)

		err = stmt1.Get(&jason, "DoesNotExist User")
		if err == nil {
			t.Error("Expected an error")
		}
		err = stmt1.Get(&jason, "DoesNotExist User 2")
		if err == nil {
			t.Fatal(err)
		}

		stmt2, err := db.Preparex(db.Rebind("SELECT * FROM person WHERE first_name=?"))
		if err != nil {
			t.Fatal(err)
		}
		jason = Person{}
		tx, err := db.Beginx()
		if err != nil {
			t.Fatal(err)
		}
		tstmt2 := tx.Stmtx(stmt2)
		row2 := tstmt2.QueryRowx("Jason")
		err = row2.StructScan(&jason)
		if err != nil {
			t.Error(err)
		}
		tx.Commit()

		places := []*Place{}
		err = db.Select(&places, "SELECT telcode FROM place ORDER BY telcode ASC")
		if err != nil {
			t.Fatal(err)
		}

		usa, singsing, honkers := places[0], places[1], places[2]

		if usa.TelCode != 1 || honkers.TelCode != 852 || singsing.TelCode != 65 {
			t.Errorf("Expected integer telcodes to work, got %#v", places)
		}

		placesptr := []PlacePtr{}
		err = db.Select(&placesptr, "SELECT * FROM place ORDER BY telcode ASC")
		if err != nil {
			t.Error(err)
		}
		// fmt.Printf("%#v\n%#v\n%#v\n", placesptr[0], placesptr[1], placesptr[2])

		// if you have null fields and use SELECT *, you must use sql.Null* in your struct
		// this test also verifies that you can use either a []Struct{} or a []*Struct{}
		places2 := []Place{}
		err = db.Select(&places2, "SELECT * FROM place ORDER BY telcode ASC")
		if err != nil {
			t.Fatal(err)
		}

		usa, singsing, honkers = &places2[0], &places2[1], &places2[2]

		// this should return a type error that &p is not a pointer to a struct slice
		p := Place{}
		err = db.Select(&p, "SELECT * FROM place ORDER BY telcode ASC")
		if err == nil {
			t.Errorf("Expected an error, argument to select should be a pointer to a struct slice")
		}

		// this should be an error
		pl := []Place{}
		err = db.Select(pl, "SELECT * FROM place ORDER BY telcode ASC")
		if err == nil {
			t.Errorf("Expected an error, argument to select should be a pointer to a struct slice, not a slice.")
		}

		if usa.TelCode != 1 || honkers.TelCode != 852 || singsing.TelCode != 65 {
			t.Errorf("Expected integer telcodes to work, got %#v", places)
		}

		stmt, err := db.Preparex(db.Rebind("SELECT country, telcode FROM place WHERE telcode > ? ORDER BY telcode ASC"))
		if err != nil {
			t.Error(err)
		}

		places = []*Place{}
		err = stmt.Select(&places, 10)
		if len(places) != 2 {
			t.Error("Expected 2 places, got 0.")
		}
		if err != nil {
			t.Fatal(err)
		}
		singsing, honkers = places[0], places[1]
		if singsing.TelCode != 65 || honkers.TelCode != 852 {
			t.Errorf("Expected the right telcodes, got %#v", places)
		}

		rows, err := db.Queryx("SELECT * FROM place")
		if err != nil {
			t.Fatal(err)
		}
		place := Place{}
		for rows.Next() {
			err = rows.StructScan(&place)
			if err != nil {
				t.Fatal(err)
			}
		}

		rows, err = db.Queryx("SELECT * FROM place")
		if err != nil {
			t.Fatal(err)
		}
		m := map[string]interface{}{}
		for rows.Next() {
			err = rows.MapScan(m)
			if err != nil {
				t.Fatal(err)
			}
			_, ok := m["country"]
			if !ok {
				t.Errorf("Expected key `country` in map but could not find it (%#v)\n", m)
			}
		}

		rows, err = db.Queryx("SELECT * FROM place")
		if err != nil {
			t.Fatal(err)
		}
		for rows.Next() {
			s, err := rows.SliceScan()
			if err != nil {
				t.Error(err)
			}
			if len(s) != 3 {
				t.Errorf("Expected 3 columns in result, got %d\n", len(s))
			}
		}

		// test advanced querying
		// test that NamedExec works with a map as well as a struct
		_, err = db.NamedExec("INSERT INTO person (first_name, last_name, email) VALUES (:first, :last, :email)", map[string]interface{}{
			"first": "Bin",
			"last":  "Smuth",
			"email": "bensmith@allblacks.nz",
		})
		if err != nil {
			t.Fatal(err)
		}

		// ensure that if the named param happens right at the end it still works
		// ensure that NamedQuery works with a map[string]interface{}
		rows, err = db.NamedQuery("SELECT * FROM person WHERE first_name=:first", map[string]interface{}{"first": "Bin"})
		if err != nil {
			t.Fatal(err)
		}

		ben := &Person{}
		for rows.Next() {
			err = rows.StructScan(ben)
			if err != nil {
				t.Fatal(err)
			}
			if ben.FirstName != "Bin" {
				t.Fatal("Expected first name of `Bin`, got " + ben.FirstName)
			}
			if ben.LastName != "Smuth" {
				t.Fatal("Expected first name of `Smuth`, got " + ben.LastName)
			}
		}

		ben.FirstName = "Ben"
		ben.LastName = "Smith"
		ben.Email = "binsmuth@allblacks.nz"

		// Insert via a named query using the struct
		_, err = db.NamedExec("INSERT INTO person (first_name, last_name, email) VALUES (:first_name, :last_name, :email)", ben)

		if err != nil {
			t.Fatal(err)
		}

		rows, err = db.NamedQuery("SELECT * FROM person WHERE first_name=:first_name", ben)
		if err != nil {
			t.Fatal(err)
		}
		for rows.Next() {
			err = rows.StructScan(ben)
			if err != nil {
				t.Fatal(err)
			}
			if ben.FirstName != "Ben" {
				t.Fatal("Expected first name of `Ben`, got " + ben.FirstName)
			}
			if ben.LastName != "Smith" {
				t.Fatal("Expected first name of `Smith`, got " + ben.LastName)
			}
		}
		// ensure that Get does not panic on emppty result set
		person := &Person{}
		err = db.Get(person, "SELECT * FROM person WHERE first_name=$1", "does-not-exist")
		if err == nil {
			t.Fatal("Should have got an error for Get on non-existent row.")
		}

		// lets test prepared statements some more

		stmt, err = db.Preparex(db.Rebind("SELECT * FROM person WHERE first_name=?"))
		if err != nil {
			t.Fatal(err)
		}
		rows, err = stmt.Queryx("Ben")
		if err != nil {
			t.Fatal(err)
		}
		for rows.Next() {
			err = rows.StructScan(ben)
			if err != nil {
				t.Fatal(err)
			}
			if ben.FirstName != "Ben" {
				t.Fatal("Expected first name of `Ben`, got " + ben.FirstName)
			}
			if ben.LastName != "Smith" {
				t.Fatal("Expected first name of `Smith`, got " + ben.LastName)
			}
		}

		john = Person{}
		stmt, err = db.Preparex(db.Rebind("SELECT * FROM person WHERE first_name=?"))
		if err != nil {
			t.Error(err)
		}
		err = stmt.Get(&john, "John")
		if err != nil {
			t.Error(err)
		}

		// test name mapping
		// THIS USED TO WORK BUT WILL NO LONGER WORK.
		db.MapperFunc(strings.ToUpper)
		rsa := CPlace{}
		err = db.Get(&rsa, "SELECT * FROM capplace;")
		if err != nil {
			t.Error(err, "in db:", db.DriverName())
		}
		db.MapperFunc(strings.ToLower)

		// create a copy and change the mapper, then verify the copy behaves
		// differently from the original.
		dbCopy := NewDb(db.DB, db.DriverName())
		dbCopy.MapperFunc(strings.ToUpper)
		err = dbCopy.Get(&rsa, "SELECT * FROM capplace;")
		if err != nil {
			fmt.Println(db.DriverName())
			t.Error(err)
		}

		err = db.Get(&rsa, "SELECT * FROM cappplace;")
		if err == nil {
			t.Error("Expected no error, got ", err)
		}

		// test base type slices
		var sdest []string
		rows, err = db.Queryx("SELECT email FROM person ORDER BY email ASC;")
		if err != nil {
			t.Error(err)
		}
		err = scanAll(rows, &sdest, false)
		if err != nil {
			t.Error(err)
		}

		// test Get with base types
		var count int
		err = db.Get(&count, "SELECT count(*) FROM person;")
		if err != nil {
			t.Error(err)
		}
		if count != len(sdest) {
			t.Errorf("Expected %d == %d (count(*) vs len(SELECT ..)", count, len(sdest))
		}

		// test Get and Select with time.Time, #84
		var addedAt time.Time
		err = db.Get(&addedAt, "SELECT added_at FROM person LIMIT 1;")
		if err != nil {
			t.Error(err)
		}

		var addedAts []time.Time
		err = db.Select(&addedAts, "SELECT added_at FROM person;")
		if err != nil {
			t.Error(err)
		}

		// test it on a double pointer
		var pcount *int
		err = db.Get(&pcount, "SELECT count(*) FROM person;")
		if err != nil {
			t.Error(err)
		}
		if *pcount != count {
			t.Errorf("expected %d = %d", *pcount, count)
		}

		// test Select...
		sdest = []string{}
		err = db.Select(&sdest, "SELECT first_name FROM person ORDER BY first_name ASC;")
		if err != nil {
			t.Error(err)
		}
		expected := []string{"Ben", "Bin", "Jason", "John"}
		for i, got := range sdest {
			if got != expected[i] {
				t.Errorf("Expected %d result to be %s, but got %s", i, expected[i], got)
			}
		}

		var nsdest []sql.NullString
		err = db.Select(&nsdest, "SELECT city FROM place ORDER BY city ASC")
		if err != nil {
			t.Error(err)
		}
		for _, val := range nsdest {
			if val.Valid && val.String != "New York" {
				t.Errorf("expected single valid result to be `New York`, but got %s", val.String)
			}
		}
	})
}

type Product struct {
	ProductID int
}

// tests that sqlx will not panic when the wrong driver is passed because
// of an automatic nil dereference in sqlx.Open(), which was fixed.
func TestDoNotPanicOnConnect(t *testing.T) {
	db, err := Connect("bogus", "hehe")
	if err == nil {
		t.Errorf("Should return error when using bogus driverName")
	}
	if db != nil {
		t.Errorf("Should not return the db on a connect failure")
	}
}

func TestRebind(t *testing.T) {
	q1 := `INSERT INTO foo (a, b, c, d, e, f, g, h, i) VALUES (?, ?, ?, ?, ?, ?, ?, ?, ?, ?)`
	q2 := `INSERT INTO foo (a, b, c) VALUES (?, ?, "foo"), ("Hi", ?, ?)`

	s1 := Rebind(DOLLAR, q1)
	s2 := Rebind(DOLLAR, q2)

	if s1 != `INSERT INTO foo (a, b, c, d, e, f, g, h, i) VALUES ($1, $2, $3, $4, $5, $6, $7, $8, $9, $10)` {
		t.Errorf("q1 failed")
	}

	if s2 != `INSERT INTO foo (a, b, c) VALUES ($1, $2, "foo"), ("Hi", $3, $4)` {
		t.Errorf("q2 failed")
	}

	s1 = Rebind(AT, q1)
	s2 = Rebind(AT, q2)

	if s1 != `INSERT INTO foo (a, b, c, d, e, f, g, h, i) VALUES (@p1, @p2, @p3, @p4, @p5, @p6, @p7, @p8, @p9, @p10)` {
		t.Errorf("q1 failed")
	}

	if s2 != `INSERT INTO foo (a, b, c) VALUES (@p1, @p2, "foo"), ("Hi", @p3, @p4)` {
		t.Errorf("q2 failed")
	}

	s1 = Rebind(NAMED, q1)
	s2 = Rebind(NAMED, q2)

	ex1 := `INSERT INTO foo (a, b, c, d, e, f, g, h, i) VALUES ` +
		`(:arg1, :arg2, :arg3, :arg4, :arg5, :arg6, :arg7, :arg8, :arg9, :arg10)`
	if s1 != ex1 {
		t.Errorf("q1 failed on Named params: %s", s1)
	}

	ex2 := `INSERT INTO foo (a, b, c) VALUES (:arg1, :arg2, "foo"), ("Hi", :arg3, :arg4)`
	if s2 != ex2 {
		t.Error("q2 failed on Named params")
	}
}

func TestBindMap(t *testing.T) {
	// Test that it works..
	q1 := `INSERT INTO foo (a, b, c, d) VALUES (:name, :age, :first, :last)`
	am := map[string]interface{}{
		"name":  "Jason Moiron",
		"age":   30,
		"first": "Jason",
		"last":  "Moiron",
	}

	bq, args, _ := bindMap(QUESTION, q1, am)
	expect := `INSERT INTO foo (a, b, c, d) VALUES (?, ?, ?, ?)`
	if bq != expect {
		t.Errorf("Interpolation of query failed: got `%v`, expected `%v`\n", bq, expect)
	}

	if args[0].(string) != "Jason Moiron" {
		t.Errorf("Expected `Jason Moiron`, got %v\n", args[0])
	}

	if args[1].(int) != 30 {
		t.Errorf("Expected 30, got %v\n", args[1])
	}

	if args[2].(string) != "Jason" {
		t.Errorf("Expected Jason, got %v\n", args[2])
	}

	if args[3].(string) != "Moiron" {
		t.Errorf("Expected Moiron, got %v\n", args[3])
	}
}

// Test for #117, embedded nil maps

type Message struct {
	Text       string      `db:"string"`
	Properties PropertyMap `db:"properties"` // Stored as JSON in the database
}

type PropertyMap map[string]string

// Implement driver.Valuer and sql.Scanner interfaces on PropertyMap
func (p PropertyMap) Value() (driver.Value, error) {
	if len(p) == 0 {
		return nil, nil
	}
	return json.Marshal(p)
}

func (p PropertyMap) Scan(src interface{}) error {
	v := reflect.ValueOf(src)
	if !v.IsValid() || v.CanAddr() && v.IsNil() {
		return nil
	}
	switch ts := src.(type) {
	case []byte:
		return json.Unmarshal(ts, &p)
	case string:
		return json.Unmarshal([]byte(ts), &p)
	default:
		return fmt.Errorf("Could not not decode type %T -> %T", src, p)
	}
}

func TestEmbeddedMaps(t *testing.T) {
	schema := Schema{
		create: `
			CREATE TABLE message (
				string text,
				properties text
			);`,
		drop: `drop table message;`,
	}

	RunWithSchema(schema, t, func(db *DB, t *testing.T, now string) {
		messages := []Message{
			{"Hello, World", PropertyMap{"one": "1", "two": "2"}},
			{"Thanks, Joy", PropertyMap{"pull": "request"}},
		}
		q1 := `INSERT INTO message (string, properties) VALUES (:string, :properties);`
		for _, m := range messages {
			_, err := db.NamedExec(q1, m)
			if err != nil {
				t.Fatal(err)
			}
		}
		var count int
		err := db.Get(&count, "SELECT count(*) FROM message")
		if err != nil {
			t.Fatal(err)
		}
		if count != len(messages) {
			t.Fatalf("Expected %d messages in DB, found %d", len(messages), count)
		}

		var m Message
		err = db.Get(&m, "SELECT * FROM message LIMIT 1;")
		if err != nil {
			t.Fatal(err)
		}
		if m.Properties == nil {
			t.Fatal("Expected m.Properties to not be nil, but it was.")
		}
	})
}

func TestIssue197(t *testing.T) {
	// this test actually tests for a bug in database/sql:
	//   https://github.com/golang/go/issues/13905
	// this potentially makes _any_ named type that is an alias for []byte
	// unsafe to use in a lot of different ways (basically, unsafe to hold
	// onto after loading from the database).
	t.Skip()

	type mybyte []byte
	type Var struct{ Raw json.RawMessage }
	type Var2 struct{ Raw []byte }
	type Var3 struct{ Raw mybyte }
	RunWithSchema(defaultSchema, t, func(db *DB, t *testing.T, now string) {
		var err error
		var v, q Var
		if err = db.Get(&v, `SELECT '{"a": "b"}' AS raw`); err != nil {
			t.Fatal(err)
		}
		if err = db.Get(&q, `SELECT 'null' AS raw`); err != nil {
			t.Fatal(err)
		}

		var v2, q2 Var2
		if err = db.Get(&v2, `SELECT '{"a": "b"}' AS raw`); err != nil {
			t.Fatal(err)
		}
		if err = db.Get(&q2, `SELECT 'null' AS raw`); err != nil {
			t.Fatal(err)
		}

		var v3, q3 Var3
		if err = db.QueryRow(`SELECT '{"a": "b"}' AS raw`).Scan(&v3.Raw); err != nil {
			t.Fatal(err)
		}
		if err = db.QueryRow(`SELECT '{"c": "d"}' AS raw`).Scan(&q3.Raw); err != nil {
			t.Fatal(err)
		}
		t.Fail()
	})
}

type Valuer struct {
	Val string
}

func (v Valuer) Value() (driver.Value, error) {
	return v.Val, nil
}

func TestIn(t *testing.T) {
	// some quite normal situations
	type tr struct {
		q    string
		args []interface{}
		c    int
	}
	tests := []tr{
		{
			"SELECT * FROM foo WHERE x = ? AND v in (?) AND y = ?",
			[]interface{}{"foo", []int{0, 5, 7, 2, 9}, "bar"},
			7,
		},
		{
			"SELECT * FROM foo WHERE x in (?)",
			[]interface{}{[]int{1, 2, 3, 4, 5, 6, 7, 8}},
			8,
		},
		{
			"SELECT * FROM foo WHERE x = ? AND y in (?)",
			[]interface{}{[]byte("foo"), []int{0, 5, 3}},
			4,
		},
		{
			"SELECT * FROM foo WHERE x = ? AND y IN (?)",
			[]interface{}{sql.NullString{Valid: false}, []string{"a", "b"}},
			3,
		},
	}
	for _, test := range tests {
		q, a, err := In(test.q, test.args...)
		if err != nil {
			t.Error(err)
		}
		if len(a) != test.c {
			t.Errorf("Expected %d args, but got %d (%+v)", test.c, len(a), a)
		}
		if strings.Count(q, "?") != test.c {
			t.Errorf("Expected %d bindVars, got %d", test.c, strings.Count(q, "?"))
		}
	}

	// nil driver.Valuer
	t.Run("with nil driver.Valuer", func(t *testing.T) {
		query := `SELECT * FROM foo WHERE x = ? or y IN (?)`
		_, _, err := In(query,
			(*Valuer)(nil), // a non-inited pointer to valuer
			[]interface{}{
				"a",                 // a usual value
				nil,                 // a nil value
				Valuer{Val: "foo"},  // a Valuer
				&Valuer{Val: "foo"}, // a pointer to valuer
				(*Valuer)(nil),      // a non-inited pointer to valuer
			},
		)
		if err != nil {
			t.Error(err)
		}
	})

	// too many bindVars, but no slices, so short circuits parsing
	// i'm not sure if this is the right behavior;  this query/arg combo
	// might not work, but we shouldn't parse if we don't need to
	{
		orig := "SELECT * FROM foo WHERE x = ? AND y = ?"
		q, a, err := In(orig, "foo", "bar", "baz")
		if err != nil {
			t.Error(err)
		}
		if len(a) != 3 {
			t.Errorf("Expected 3 args, but got %d (%+v)", len(a), a)
		}
		if q != orig {
			t.Error("Expected unchanged query.")
		}
	}

	tests = []tr{
		// too many bindvars;  slice present so should return error during parse
		{
			"SELECT * FROM foo WHERE x = ? and y = ?",
			[]interface{}{"foo", []int{1, 2, 3}, "bar"},
			0,
		},
		// empty slice, should return error before parse
		{
			"SELECT * FROM foo WHERE x = ?",
			[]interface{}{[]int{}},
			0,
		},
		// too *few* bindvars, should return an error
		{
			"SELECT * FROM foo WHERE x = ? AND y in (?)",
			[]interface{}{[]int{1, 2, 3}},
			0,
		},
	}
	for _, test := range tests {
		_, _, err := In(test.q, test.args...)
		if err == nil {
			t.Error("Expected an error, but got nil.")
		}
	}
	RunWithSchema(defaultSchema, t, func(db *DB, t *testing.T, now string) {
		loadDefaultFixture(db, t)
		// tx.MustExec(tx.Rebind("INSERT INTO place (country, city, telcode) VALUES (?, ?, ?)"), "United States", "New York", "1")
		// tx.MustExec(tx.Rebind("INSERT INTO place (country, telcode) VALUES (?, ?)"), "Hong Kong", "852")
		// tx.MustExec(tx.Rebind("INSERT INTO place (country, telcode) VALUES (?, ?)"), "Singapore", "65")
		telcodes := []int{852, 65}
		q := "SELECT * FROM place WHERE telcode IN(?) ORDER BY telcode"
		query, args, err := In(q, telcodes)
		if err != nil {
			t.Error(err)
		}
		query = db.Rebind(query)
		places := []Place{}
		err = db.Select(&places, query, args...)
		if err != nil {
			t.Error(err)
		}
		if len(places) != 2 {
			t.Fatalf("Expecting 2 results, got %d", len(places))
		}
		if places[0].TelCode != 65 {
			t.Errorf("Expecting singapore first, but got %#v", places[0])
		}
		if places[1].TelCode != 852 {
			t.Errorf("Expecting hong kong second, but got %#v", places[1])
		}
	})
}

func TestBindStruct(t *testing.T) {
	var err error

	q1 := `INSERT INTO foo (a, b, c, d) VALUES (:name, :age, :first, :last)`

	type tt struct {
		Name  string
		Age   int
		First string
		Last  string
	}

	type tt2 struct {
		Field1 string `db:"field_1"`
		Field2 string `db:"field_2"`
	}

	type tt3 struct {
		tt2
		Name string
	}

	am := tt{"Jason Moiron", 30, "Jason", "Moiron"}

	bq, args, _ := bindStruct(QUESTION, q1, am, mapper())
	expect := `INSERT INTO foo (a, b, c, d) VALUES (?, ?, ?, ?)`
	if bq != expect {
		t.Errorf("Interpolation of query failed: got `%v`, expected `%v`\n", bq, expect)
	}

	if args[0].(string) != "Jason Moiron" {
		t.Errorf("Expected `Jason Moiron`, got %v\n", args[0])
	}

	if args[1].(int) != 30 {
		t.Errorf("Expected 30, got %v\n", args[1])
	}

	if args[2].(string) != "Jason" {
		t.Errorf("Expected Jason, got %v\n", args[2])
	}

	if args[3].(string) != "Moiron" {
		t.Errorf("Expected Moiron, got %v\n", args[3])
	}

	am2 := tt2{"Hello", "World"}
	bq, args, _ = bindStruct(QUESTION, "INSERT INTO foo (a, b) VALUES (:field_2, :field_1)", am2, mapper())
	expect = `INSERT INTO foo (a, b) VALUES (?, ?)`
	if bq != expect {
		t.Errorf("Interpolation of query failed: got `%v`, expected `%v`\n", bq, expect)
	}

	if args[0].(string) != "World" {
		t.Errorf("Expected 'World', got %s\n", args[0].(string))
	}
	if args[1].(string) != "Hello" {
		t.Errorf("Expected 'Hello', got %s\n", args[1].(string))
	}

	am3 := tt3{Name: "Hello!"}
	am3.Field1 = "Hello"
	am3.Field2 = "World"

	bq, args, err = bindStruct(QUESTION, "INSERT INTO foo (a, b, c) VALUES (:name, :field_1, :field_2)", am3, mapper())

	if err != nil {
		t.Fatal(err)
	}

	expect = `INSERT INTO foo (a, b, c) VALUES (?, ?, ?)`
	if bq != expect {
		t.Errorf("Interpolation of query failed: got `%v`, expected `%v`\n", bq, expect)
	}

	if args[0].(string) != "Hello!" {
		t.Errorf("Expected 'Hello!', got %s\n", args[0].(string))
	}
	if args[1].(string) != "Hello" {
		t.Errorf("Expected 'Hello', got %s\n", args[1].(string))
	}
	if args[2].(string) != "World" {
		t.Errorf("Expected 'World', got %s\n", args[0].(string))
	}
}

func TestEmbeddedLiterals(t *testing.T) {
	schema := Schema{
		create: `
			CREATE TABLE x (
				k text
			);`,
		drop: `drop table x;`,
	}

	RunWithSchema(schema, t, func(db *DB, t *testing.T, now string) {
		type t1 struct {
			K *string
		}
		type t2 struct {
			Inline struct {
				F string
			}
			K *string
		}

		db.MustExec(db.Rebind("INSERT INTO x (k) VALUES (?), (?), (?);"), "one", "two", "three")

		target := t1{}
		err := db.Get(&target, db.Rebind("SELECT * FROM x WHERE k=?"), "one")
		if err != nil {
			t.Error(err)
		}
		if *target.K != "one" {
			t.Error("Expected target.K to be `one`, got ", target.K)
		}

		target2 := t2{}
		err = db.Get(&target2, db.Rebind("SELECT * FROM x WHERE k=?"), "one")
		if err != nil {
			t.Error(err)
		}
		if *target2.K != "one" {
			t.Errorf("Expected target2.K to be `one`, got `%v`", target2.K)
		}
	})
}

func BenchmarkBindStruct(b *testing.B) {
	b.StopTimer()
	q1 := `INSERT INTO foo (a, b, c, d) VALUES (:name, :age, :first, :last)`
	type t struct {
		Name  string
		Age   int
		First string
		Last  string
	}
	am := t{"Jason Moiron", 30, "Jason", "Moiron"}
	b.StartTimer()
	for i := 0; i < b.N; i++ {
		bindStruct(DOLLAR, q1, am, mapper())
	}
}

func TestBindNamedMapper(t *testing.T) {
	type A map[string]interface{}
	m := reflectx.NewMapperFunc("db", NameMapper)
	query, args, err := bindNamedMapper(DOLLAR, `select :x`, A{
		"x": "X!",
	}, m)
	if err != nil {
		t.Fatal(err)
	}

	got := fmt.Sprintf("%s %s", query, args)
	want := `select $1 [X!]`
	if got != want {
		t.Errorf("\ngot:  %q\nwant: %q", got, want)
	}

	_, _, err = bindNamedMapper(DOLLAR, `select :x`, map[string]string{
		"x": "X!",
	}, m)
	if err == nil {
		t.Fatal("err is nil")
	}
	if !strings.Contains(err.Error(), "unsupported map type") {
		t.Errorf("wrong error: %s", err)
	}
}

func BenchmarkBindMap(b *testing.B) {
	b.StopTimer()
	q1 := `INSERT INTO foo (a, b, c, d) VALUES (:name, :age, :first, :last)`
	am := map[string]interface{}{
		"name":  "Jason Moiron",
		"age":   30,
		"first": "Jason",
		"last":  "Moiron",
	}
	b.StartTimer()
	for i := 0; i < b.N; i++ {
		bindMap(DOLLAR, q1, am)
	}
}

func BenchmarkIn(b *testing.B) {
	q := `SELECT * FROM foo WHERE x = ? AND v in (?) AND y = ?`

	for i := 0; i < b.N; i++ {
		_, _, _ = In(q, []interface{}{"foo", []int{0, 5, 7, 2, 9}, "bar"}...)
	}
}

func BenchmarkIn1k(b *testing.B) {
	q := `SELECT * FROM foo WHERE x = ? AND v in (?) AND y = ?`

	var vals [1000]interface{}

	for i := 0; i < b.N; i++ {
		_, _, _ = In(q, []interface{}{"foo", vals[:], "bar"}...)
	}
}

func BenchmarkIn1kInt(b *testing.B) {
	q := `SELECT * FROM foo WHERE x = ? AND v in (?) AND y = ?`

	var vals [1000]int

	for i := 0; i < b.N; i++ {
		_, _, _ = In(q, []interface{}{"foo", vals[:], "bar"}...)
	}
}

func BenchmarkIn1kString(b *testing.B) {
	q := `SELECT * FROM foo WHERE x = ? AND v in (?) AND y = ?`

	var vals [1000]string

	for i := 0; i < b.N; i++ {
		_, _, _ = In(q, []interface{}{"foo", vals[:], "bar"}...)
	}
}

func BenchmarkRebind(b *testing.B) {
	b.StopTimer()
	q1 := `INSERT INTO foo (a, b, c, d, e, f, g, h, i) VALUES (?, ?, ?, ?, ?, ?, ?, ?, ?)`
	q2 := `INSERT INTO foo (a, b, c) VALUES (?, ?, "foo"), ("Hi", ?, ?)`
	b.StartTimer()

	for i := 0; i < b.N; i++ {
		Rebind(DOLLAR, q1)
		Rebind(DOLLAR, q2)
	}
}

func BenchmarkOldRebind(b *testing.B) {
	b.StopTimer()
	q1 := `INSERT INTO foo (a, b, c, d, e, f, g, h, i) VALUES (?, ?, ?, ?, ?, ?, ?, ?, ?)`
	q2 := `INSERT INTO foo (a, b, c) VALUES (?, ?, "foo"), ("Hi", ?, ?)`
	b.StartTimer()

	for i := 0; i < b.N; i++ {
		oldRebind(DOLLAR, q1)
		oldRebind(DOLLAR, q2)
	}
}

func BenchmarkRebindBuffer(b *testing.B) {
	b.StopTimer()
	q1 := `INSERT INTO foo (a, b, c, d, e, f, g, h, i) VALUES (?, ?, ?, ?, ?, ?, ?, ?, ?)`
	q2 := `INSERT INTO foo (a, b, c) VALUES (?, ?, "foo"), ("Hi", ?, ?)`
	b.StartTimer()

	for i := 0; i < b.N; i++ {
		rebindBuff(DOLLAR, q1)
		rebindBuff(DOLLAR, q2)
	}
}

func BenchmarkCompileNamedQuery(b *testing.B) {
	b.StopTimer()
	q := `SELECT id, added_at::date FROM person WHERE first_name=:first_name AND last_name=:last_name`
	b.StartTimer()
	for i := 0; i < b.N; i++ {
		compileNamedQuery([]byte(q), QUESTION)
		compileNamedQuery([]byte(q), DOLLAR)
		compileNamedQuery([]byte(q), AT)
		compileNamedQuery([]byte(q), NAMED)
	}
}

func BenchmarkOldCompileNamedQuery(b *testing.B) {
	b.StopTimer()
	q := `SELECT id, added_at::::date FROM person WHERE first_name=:first_name AND last_name=:last_name`
	b.StartTimer()
	for i := 0; i < b.N; i++ {
		oldCmpileNamedQuery([]byte(q), QUESTION)
		oldCmpileNamedQuery([]byte(q), DOLLAR)
		oldCmpileNamedQuery([]byte(q), AT)
		oldCmpileNamedQuery([]byte(q), NAMED)
	}
}

func TestIn130Regression(t *testing.T) {
	t.Run("[]interface{}{}", func(t *testing.T) {
		q, args, err := In("SELECT * FROM people WHERE name IN (?)", []interface{}{[]string{"gopher"}}...)
		if err != nil {
			t.Fatal(err)
		}
		if q != "SELECT * FROM people WHERE name IN (?)" {
			t.Errorf("got=%v", q)
		}
		t.Log(args)
		for _, a := range args {
			switch a := a.(type) {
			case string:
				t.Log("ok: string", a)
			case *string:
				t.Error("ng: string pointer", a, *a)
			}
		}
	})

	t.Run("[]string{}", func(t *testing.T) {
		q, args, err := In("SELECT * FROM people WHERE name IN (?)", []string{"gopher"})
		if err != nil {
			t.Fatal(err)
		}
		if q != "SELECT * FROM people WHERE name IN (?)" {
			t.Errorf("got=%v", q)
		}
		t.Log(args)
		for _, a := range args {
			switch a := a.(type) {
			case string:
				t.Log("ok: string", a)
			case *string:
				t.Error("ng: string pointer", a, *a)
			}
		}
	})
}

func TestSelectReset(t *testing.T) {
	RunWithSchema(defaultSchema, t, func(db *DB, t *testing.T, now string) {
		loadDefaultFixture(db, t)

		filledDest := []string{"a", "b", "c"}
		err := db.Select(&filledDest, "SELECT first_name FROM person ORDER BY first_name ASC;")
		if err != nil {
			t.Fatal(err)
		}
		if len(filledDest) != 2 {
			t.Errorf("Expected 2 first names, got %d.", len(filledDest))
		}
		expected := []string{"Jason", "John"}
		for i, got := range filledDest {
			if got != expected[i] {
				t.Errorf("Expected %d result to be %s, but got %s.", i, expected[i], got)
			}
		}

		var emptyDest []string
		err = db.Select(&emptyDest, "SELECT first_name FROM person WHERE first_name = 'Jack';")
		if err != nil {
			t.Fatal(err)
		}
		// Verify that selecting 0 rows into a nil target didn't create a
		// non-nil slice.
		if emptyDest != nil {
			t.Error("Expected emptyDest to be nil")
		}
	})
}

func TestQueryable(t *testing.T) {
	sqlDBType := reflect.TypeOf(&sql.DB{})
	dbType := reflect.TypeOf(&DB{})
	sqlTxType := reflect.TypeOf(&sql.Tx{})
	txType := reflect.TypeOf(&Tx{})

	dbMethods := exportableMethods(sqlDBType)
	for k, v := range exportableMethods(dbType) {
		dbMethods[k] = v
	}

	txMethods := exportableMethods(sqlTxType)
	for k, v := range exportableMethods(txType) {
		txMethods[k] = v
	}

	sharedMethods := make([]string, 0)

	for name, dbMethod := range dbMethods {
		if txMethod, ok := txMethods[name]; ok {
			if methodsEqual(dbMethod.Type, txMethod.Type) {
				sharedMethods = append(sharedMethods, name)
			}
		}
	}

	queryableType := reflect.TypeOf((*Queryable)(nil)).Elem()
	queryableMethods := exportableMethods(queryableType)

	for _, sharedMethodName := range sharedMethods {
		if _, ok := queryableMethods[sharedMethodName]; !ok {
			t.Errorf("Queryable does not include shared DB/Tx method: %s", sharedMethodName)
		}
	}
}

func exportableMethods(t reflect.Type) map[string]reflect.Method {
	methods := make(map[string]reflect.Method)

	for i := 0; i < t.NumMethod(); i++ {
		method := t.Method(i)

		if method.IsExported() {
			methods[method.Name] = method
		}
	}

	return methods
}

func methodsEqual(t reflect.Type, ot reflect.Type) bool {
	if t.NumIn() != ot.NumIn() || t.NumOut() != ot.NumOut() || t.IsVariadic() != ot.IsVariadic() {
		return false
	}

	// Start at 1 to avoid comparing receiver argument
	for i := 1; i < t.NumIn(); i++ {
		if t.In(i) != ot.In(i) {
			return false
		}
	}

	for i := 0; i < t.NumOut(); i++ {
		if t.Out(i) != ot.Out(i) {
			return false
		}
	}

	return true
}<|MERGE_RESOLUTION|>--- conflicted
+++ resolved
@@ -29,31 +29,18 @@
 )
 
 /* compile time checks that Db, Tx, Stmt (qStmt) implement expected interfaces */
-var (
-	_, _ Ext        = &DB{}, &Tx{}
-	_, _ ColScanner = &Row{}, &Rows{}
-	_    Queryer    = &qStmt{}
-	_    Execer     = &qStmt{}
-)
-
-var (
-	TestPostgres = true
-	TestSqlite   = true
-	TestMysql    = true
-)
-
-<<<<<<< HEAD
+var _, _ Ext = &DB{}, &Tx{}
+var _, _ ColScanner = &Row{}, &Rows{}
+var _ Queryer = &qStmt{}
+var _ Execer = &qStmt{}
+
+var TestPostgres = true
+var TestSqlite = true
+var TestMysql = true
+
 var sldb *DB
 var pgdb *DB
 var mysqldb *DB
-=======
-var (
-	sldb    *DB
-	pgdb    *DB
-	mysqldb *DB
-	active  = []*DB{}
-)
->>>>>>> 46c83216
 
 func init() {
 	ConnectAll()
@@ -1890,18 +1877,6 @@
 	}
 }
 
-func BenchmarkOldRebind(b *testing.B) {
-	b.StopTimer()
-	q1 := `INSERT INTO foo (a, b, c, d, e, f, g, h, i) VALUES (?, ?, ?, ?, ?, ?, ?, ?, ?)`
-	q2 := `INSERT INTO foo (a, b, c) VALUES (?, ?, "foo"), ("Hi", ?, ?)`
-	b.StartTimer()
-
-	for i := 0; i < b.N; i++ {
-		oldRebind(DOLLAR, q1)
-		oldRebind(DOLLAR, q2)
-	}
-}
-
 func BenchmarkRebindBuffer(b *testing.B) {
 	b.StopTimer()
 	q1 := `INSERT INTO foo (a, b, c, d, e, f, g, h, i) VALUES (?, ?, ?, ?, ?, ?, ?, ?, ?)`
@@ -1911,30 +1886,6 @@
 	for i := 0; i < b.N; i++ {
 		rebindBuff(DOLLAR, q1)
 		rebindBuff(DOLLAR, q2)
-	}
-}
-
-func BenchmarkCompileNamedQuery(b *testing.B) {
-	b.StopTimer()
-	q := `SELECT id, added_at::date FROM person WHERE first_name=:first_name AND last_name=:last_name`
-	b.StartTimer()
-	for i := 0; i < b.N; i++ {
-		compileNamedQuery([]byte(q), QUESTION)
-		compileNamedQuery([]byte(q), DOLLAR)
-		compileNamedQuery([]byte(q), AT)
-		compileNamedQuery([]byte(q), NAMED)
-	}
-}
-
-func BenchmarkOldCompileNamedQuery(b *testing.B) {
-	b.StopTimer()
-	q := `SELECT id, added_at::::date FROM person WHERE first_name=:first_name AND last_name=:last_name`
-	b.StartTimer()
-	for i := 0; i < b.N; i++ {
-		oldCmpileNamedQuery([]byte(q), QUESTION)
-		oldCmpileNamedQuery([]byte(q), DOLLAR)
-		oldCmpileNamedQuery([]byte(q), AT)
-		oldCmpileNamedQuery([]byte(q), NAMED)
 	}
 }
 
