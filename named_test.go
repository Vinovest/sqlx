--- conflicted
+++ resolved
@@ -480,7 +480,6 @@
 			loop: 2,
 		},
 		{
-<<<<<<< HEAD
 			name: "use of VALUES not for insert",
 			query: `
 UPDATE t
@@ -502,7 +501,9 @@
 ) AS u(id, foo, bar)
 WHERE t.id = u.id
 `,
-=======
+			loop: 2,
+		},
+		{
 			name: `multiline WITH query`,
 			query: `WITH input_rows(name, age, first, last) AS (
     VALUES (:name, :age, :first, :last)
@@ -535,7 +536,7 @@
 		{
 			name: `multiline WITH query using casting`,
 			query: `WITH input_rows(name, age, first, last) AS (
-    VALUES (:name ::::string, :age ::::int, :first ::::string, :last ::::string)
+    VALUES (:name::string, :age::int, :first::string, :last::string)
 )
    , ins AS (
     INSERT INTO foo (name, age, first, last)
@@ -548,7 +549,7 @@
 SELECT id, name, age, first, last
 FROM input_rows r JOIN foo c USING (name, age, first, last)`,
 			expect: `WITH input_rows(name, age, first, last) AS (
-    VALUES (:name ::::string, :age ::::int, :first ::::string, :last ::::string),(:name ::::string, :age ::::int, :first ::::string, :last ::::string)
+    VALUES (:name::string, :age::int, :first::string, :last::string),(:name::string, :age::int, :first::string, :last::string)
 )
    , ins AS (
     INSERT INTO foo (name, age, first, last)
@@ -576,7 +577,6 @@
 	 (name, age, address, email)
 	 JOIN people p
 		  ON p.email = owner_email;`,
->>>>>>> 29d08a4b
 			loop: 2,
 		},
 	}
