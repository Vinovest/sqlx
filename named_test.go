--- conflicted
+++ resolved
@@ -438,8 +438,8 @@
 		},
 		{
 			name:   `table named "values"`,
-			query:  `INSERT INTO values (a, b) VALUES (:a, :b)`,
-			expect: `INSERT INTO values (a, b) VALUES (:a, :b),(:a, :b)`,
+			query:  `INSERT INTO "values" (a, b) VALUES (:a, :b)`,
+			expect: `INSERT INTO "values" (a, b) VALUES (:a, :b),(:a, :b)`,
 			loop:   2,
 		},
 		{
@@ -483,7 +483,6 @@
 
 	for _, tc := range table {
 		t.Run(tc.name, func(t *testing.T) {
-<<<<<<< HEAD
 			cq, err := compileNamedQuery([]byte(tc.query), NAMED)
 			if err != nil {
 				if tc.expectErr == nil {
@@ -503,11 +502,6 @@
 			}
 			if tc.end > 0 && tc.end != int(*cq.valuesEnd) {
 				t.Errorf("mismatched end expected %d got %d", tc.end, *cq.valuesEnd)
-=======
-			res := fixBound(tc.query, tc.loop)
-			if res != tc.expect {
-				t.Errorf("mismatched results. Expected: %s, got: %s", tc.expect, res)
->>>>>>> 36bc11d0
 			}
 		})
 	}
