module github.com/jmoiron/sqlx

go 1.22

require (
<<<<<<< HEAD
	github.com/go-sql-driver/mysql v1.9.0
	github.com/lib/pq v1.10.9
	github.com/mattn/go-sqlite3 v1.14.16
)

require filippo.io/edwards25519 v1.1.0 // indirect
=======
	github.com/go-sql-driver/mysql v1.6.0
	github.com/lib/pq v1.2.0
	github.com/mattn/go-sqlite3 v1.14.6
	github.com/muir/sqltoken v0.0.4
)
>>>>>>> 46c83216
<|MERGE_RESOLUTION|>--- conflicted
+++ resolved
@@ -3,17 +3,10 @@
 go 1.22
 
 require (
-<<<<<<< HEAD
 	github.com/go-sql-driver/mysql v1.9.0
 	github.com/lib/pq v1.10.9
 	github.com/mattn/go-sqlite3 v1.14.16
+	github.com/muir/sqltoken v0.0.5
 )
 
-require filippo.io/edwards25519 v1.1.0 // indirect
-=======
-	github.com/go-sql-driver/mysql v1.6.0
-	github.com/lib/pq v1.2.0
-	github.com/mattn/go-sqlite3 v1.14.6
-	github.com/muir/sqltoken v0.0.4
-)
->>>>>>> 46c83216
+require filippo.io/edwards25519 v1.1.0 // indirect